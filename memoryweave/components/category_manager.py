--- conflicted
+++ resolved
@@ -66,11 +66,7 @@
             "memories_reassigned": 0,
             "categories_consolidated": 0,
             "last_consolidation": 0,
-<<<<<<< HEAD
             "num_categories": 0,  # Add explicitly for test compatibility
-=======
-            "num_categories": 0,
->>>>>>> 100b934c
         }
 
     def initialize(self, config: dict[str, Any]) -> None:
@@ -227,7 +223,6 @@
             return np.array([])
 
         similarities = np.zeros(len(self.categories))
-<<<<<<< HEAD
 
         for i, (_category_id, category) in enumerate(self.categories.items()):
             prototype = category["prototype"]
@@ -251,31 +246,6 @@
             )
             self.categories[category_id]["last_activated"] = time.time()
 
-=======
-
-        for i, (_category_id, category) in enumerate(self.categories.items()):
-            prototype = category["prototype"]
-            similarity = self._calculate_similarity(embedding, prototype)
-            similarities[i] = similarity
-
-        return similarities
-
-    def update_category_activation(self, category_id: int, activation_delta: float = 0.1) -> None:
-        """
-        Update the activation level of a category.
-
-        Args:
-            category_id: ID of the category
-            activation_delta: Amount to increase activation by
-        """
-        if category_id in self.categories:
-            current_activation = self.categories[category_id].get("activation", 0.0)
-            self.categories[category_id]["activation"] = min(
-                1.0, current_activation + activation_delta
-            )
-            self.categories[category_id]["last_activated"] = time.time()
-
->>>>>>> 100b934c
     def consolidate_categories(self, threshold: Optional[float] = None) -> int:
         """
         Merge similar categories to keep the number manageable.
@@ -388,22 +358,6 @@
         stats = self.stats.copy()
 
         # Add dynamic statistics
-<<<<<<< HEAD
-        stats.update({
-            "num_categories": len(self.categories),
-            "average_category_size": sum(len(cat["members"]) for cat in self.categories.values())
-            / max(1, len(self.categories)),
-            "largest_category_size": max(
-                (len(cat["members"]) for cat in self.categories.values()), default=0
-            ),
-            "category_activations": {
-                cat_id: cat.get("activation", 0.0) for cat_id, cat in self.categories.items()
-            },
-            "memories_per_category": {
-                cat_id: len(cat["members"]) for cat_id, cat in self.categories.items()
-            },
-        })
-=======
         stats.update(
             {
                 "num_categories": len(self.categories),
@@ -422,7 +376,6 @@
                 },
             }
         )
->>>>>>> 100b934c
 
         return stats
 
